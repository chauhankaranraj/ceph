13.0.0
------

* The RBD C API's rbd_discard method now enforces a maximum length of
  2GB to match the C++ API's Image::discard method. This restriction
  prevents overflow of the result code.

* *CephFS*:

  * Several "ceph mds" commands have been obsoleted and replaced
    by equivalent "ceph fs" commands:
      - mds dump -> fs dump
      - mds getmap -> fs dump
      - mds stop -> mds deactivate
      - mds set_max_mds -> fs set max_mds
      - mds set -> fs set
      - mds cluster_down -> fs set cluster_down true
      - mds cluster_up -> fs set cluster_down false
      - mds add_data_pool -> fs add_data_pool
      - mds remove_data_pool -> fs rm_data_pool
      - mds rm_data_pool -> fs rm_data_pool

<<<<<<< HEAD
  * New CephFS file system attributes session_timeout and session_autoclose
    are configurable via `ceph fs set`. The MDS config options
    mds_session_timeout, mds_session_autoclose, and mds_max_file_size are now
    obsolete.


=======
  * The JSON format of `ceph fs status` and `ceph mds stat` has changed
    for the "up" and "info" sections of the mds_map.
>>>>>>> fbbb7a77

>= 12.2.2
---------

- *CephFS*:

  * The CephFS client now catches failures to clear dentries during startup
    and refuses to start as consistency and untrimmable cache issues may
    develop. The new option client_die_on_failed_dentry_invalidate (default:
    true) may be turned off to allow the client to proceed (dangerous!).<|MERGE_RESOLUTION|>--- conflicted
+++ resolved
@@ -20,17 +20,13 @@
       - mds remove_data_pool -> fs rm_data_pool
       - mds rm_data_pool -> fs rm_data_pool
 
-<<<<<<< HEAD
   * New CephFS file system attributes session_timeout and session_autoclose
     are configurable via `ceph fs set`. The MDS config options
     mds_session_timeout, mds_session_autoclose, and mds_max_file_size are now
     obsolete.
 
-
-=======
   * The JSON format of `ceph fs status` and `ceph mds stat` has changed
     for the "up" and "info" sections of the mds_map.
->>>>>>> fbbb7a77
 
 >= 12.2.2
 ---------
