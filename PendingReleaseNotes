--- conflicted
+++ resolved
@@ -18,14 +18,6 @@
   is enabled (it's off by default).  This means that a VM using librbd that
   previously would have gotten an EIO and gone read-only will now see a
   blocked/hung IO instead.
-<<<<<<< HEAD
-* This release greatly improves control and throttling of the snap trimmer. It
-  introduces the "osd max trimming pgs" option (defaulting to 2), which limits
-  how many PGs on an OSD can be trimming snapshots at a time. And it restores
-  the safe use of the "osd snap trim sleep" option, wihch defaults to 0 but
-  otherwise adds the given number of seconds in delay between every dispatch
-  of trim operations to the underlying system.
-=======
 
 * Calculation of recovery priorities has been updated.
   This could lead to unintuitive recovery prioritization
@@ -33,4 +25,10 @@
   in old version would operate on different priority ranges
   than new ones. Once upgraded, cluster will operate on
   consistent values.
->>>>>>> e31a540d
+
+* This release greatly improves control and throttling of the snap trimmer. It
+  introduces the "osd max trimming pgs" option (defaulting to 2), which limits
+  how many PGs on an OSD can be trimming snapshots at a time. And it restores
+  the safe use of the "osd snap trim sleep" option, wihch defaults to 0 but
+  otherwise adds the given number of seconds in delay between every dispatch
+  of trim operations to the underlying system.